<<<<<<< HEAD
use crate::error::{Error,
                   Result};
use serde_derive::Serialize;
=======
use crate::{error::{Error,
                    Result},
            package::PackageIdent};
use serde::Serialize;
>>>>>>> 96955778
use std::{self,
          collections::BTreeMap,
          env,
          fmt,
          fs::File,
          io::Read,
          iter::IntoIterator,
          path::{Path,
                 PathBuf},
          str::FromStr,
          string::ToString,
          vec::IntoIter};

#[cfg(not(windows))]
const ENV_PATH_SEPARATOR: char = ':';

#[cfg(windows)]
const ENV_PATH_SEPARATOR: char = ';';

pub fn parse_key_value(s: &str) -> Result<BTreeMap<String, String>> {
    Ok(s.lines()
        .map(|l| l.splitn(2, '=').collect::<Vec<_>>())
        .map(|kv| (kv[0].to_string(), kv[1].to_string()))
        .collect())
}

#[derive(Clone, Debug, Serialize)]
pub struct Bind {
    pub service: String,
    pub exports: Vec<String>,
}

impl FromStr for Bind {
    type Err = Error;

    fn from_str(line: &str) -> Result<Self> {
        let mut parts = line.split('=');
        let service = match parts.next() {
            None => return Err(Error::MetaFileBadBind),
            Some(service) => service.to_string(),
        };
        let exports = match parts.next() {
            None => return Err(Error::MetaFileBadBind),
            Some(exports) => exports.split_whitespace().map(str::to_string).collect(),
        };
        Ok(Bind { service, exports })
    }
}

impl fmt::Display for Bind {
    fn fmt(&self, f: &mut fmt::Formatter<'_>) -> fmt::Result {
        let formatted_exports = self.exports.join(" ");
        write!(f, "[{}]={}", self.service, formatted_exports)
    }
}

#[derive(Debug, PartialEq)]
pub struct EnvVar {
    pub key:       String,
    pub value:     String,
    pub separator: Option<char>,
}

#[derive(Debug)]
pub struct PkgEnv {
    inner: Vec<EnvVar>,
}

impl PkgEnv {
    pub fn new(values: BTreeMap<String, String>, separators: &BTreeMap<String, String>) -> Self {
        Self { inner: values.into_iter()
                            .map(|(key, value)| {
                                if let Some(sep) = separators.get(&key) {
                                    EnvVar { key,
                                             value,
                                             separator: sep.to_owned().pop() }
                                } else {
                                    EnvVar { key,
                                             value,
                                             separator: None }
                                }
                            })
                            .collect(), }
    }

    pub fn from_paths(paths: &[PathBuf]) -> Self {
        let p = env::join_paths(paths).expect("Failed to build path string");
        Self { inner: vec![EnvVar { key:       "PATH".to_string(),
                                    value:     p.into_string()
                                                .expect("Failed to convert path to utf8 string"),
                                    separator: Some(ENV_PATH_SEPARATOR), }], }
    }

    pub fn is_empty(&self) -> bool { self.inner.is_empty() }
}

impl IntoIterator for PkgEnv {
    type IntoIter = IntoIter<EnvVar>;
    type Item = EnvVar;

    fn into_iter(self) -> Self::IntoIter { self.inner.into_iter() }
}

#[derive(Clone, Copy, Debug, Hash, PartialEq, Eq)]
pub enum MetaFile {
    Binds,
    BindsOptional,
    BuildDeps,
    BuildTDeps,
    CFlags,
    Config,
    Deps,
    Environment,
    EnvironmentSep,
    Exports,
    Exposes,
    Ident,
    LdFlags,
    LdRunPath,
    Manifest,
    Path,
    RuntimeEnvironment,
    RuntimeEnvironmentPaths,
    RuntimePath,
    ShutdownSignal,
    ShutdownTimeout,
    SvcGroup,
    SvcUser,
    Target,
    TDeps,
    PackageType,
}

impl fmt::Display for MetaFile {
    fn fmt(&self, f: &mut fmt::Formatter<'_>) -> fmt::Result {
        let id = match *self {
            MetaFile::Binds => "BINDS",
            MetaFile::BindsOptional => "BINDS_OPTIONAL",
            MetaFile::BuildDeps => "BUILD_DEPS",
            MetaFile::BuildTDeps => "BUILD_TDEPS",
            MetaFile::CFlags => "CFLAGS",
            MetaFile::Config => "default.toml",
            MetaFile::Deps => "DEPS",
            MetaFile::Environment => "ENVIRONMENT",
            MetaFile::EnvironmentSep => "ENVIRONMENT_SEP",
            MetaFile::Exports => "EXPORTS",
            MetaFile::Exposes => "EXPOSES",
            MetaFile::Ident => "IDENT",
            MetaFile::LdFlags => "LDFLAGS",
            MetaFile::LdRunPath => "LD_RUN_PATH",
            MetaFile::Manifest => "MANIFEST",
            MetaFile::Path => "PATH",
            MetaFile::RuntimeEnvironment => "RUNTIME_ENVIRONMENT",
            MetaFile::RuntimeEnvironmentPaths => "RUNTIME_ENVIRONMENT_PATHS",
            MetaFile::RuntimePath => "RUNTIME_PATH",
            MetaFile::ShutdownSignal => "SHUTDOWN_SIGNAL",
            MetaFile::ShutdownTimeout => "SHUTDOWN_TIMEOUT",
            MetaFile::SvcGroup => "SVC_GROUP",
            MetaFile::SvcUser => "SVC_USER",
            MetaFile::Target => "TARGET",
            MetaFile::TDeps => "TDEPS",
            MetaFile::PackageType => "PACKAGE_TYPE",
        };
        write!(f, "{}", id)
    }
}

/// Read a metadata file from within a package directory if it exists
///
/// Returns the contents of the file
pub fn read_metafile<P: AsRef<Path>>(installed_path: P, file: MetaFile) -> Result<String> {
    match existing_metafile(installed_path, file) {
        Some(filepath) => {
            match File::open(&filepath) {
                Ok(mut f) => {
                    let mut data = String::new();
                    if f.read_to_string(&mut data).is_err() {
                        return Err(Error::MetaFileMalformed(file));
                    }
                    Ok(data.trim().to_string())
                }
                Err(e) => Err(Error::MetaFileIO(e)),
            }
        }
        None => Err(Error::MetaFileNotFound(file)),
    }
}

/// Returns the path to a specified MetaFile in an installed path if it exists.
///
/// Useful for fallback logic for dealing with older Habitat packages.
fn existing_metafile<P: AsRef<Path>>(installed_path: P, file: MetaFile) -> Option<PathBuf> {
    let filepath = installed_path.as_ref().join(file.to_string());
    match std::fs::metadata(&filepath) {
        Ok(_) => Some(filepath),
        Err(_) => None,
    }
}

#[derive(Debug, Clone, Copy, PartialEq, Eq)]
pub enum PackageType {
    Standard,
    Native,
}

impl fmt::Display for PackageType {
    fn fmt(&self, f: &mut fmt::Formatter<'_>) -> fmt::Result {
        let id = match *self {
            PackageType::Standard => "standard",
            PackageType::Native => "native",
        };
        write!(f, "{}", id)
    }
}

impl FromStr for PackageType {
    type Err = Error;

    fn from_str(value: &str) -> Result<Self> {
        match value {
            "standard" => Ok(PackageType::Standard),
            "native" => Ok(PackageType::Native),
            _ => Err(Error::InvalidPackageType(value.to_string())),
        }
    }
}

#[cfg(test)]
mod test {
    use super::*;
    use std::io::Write;
    use tempfile::Builder;

    static ENVIRONMENT: &str = r#"PATH=/hab/pkgs/python/setuptools/35.0.1/20170424072606/bin
PYTHONPATH=/hab/pkgs/python/setuptools/35.0.1/20170424072606/lib/python3.6/site-packages
"#;
    static ENVIRONMENT_SEP: &str = r#"PATH=:
PYTHONPATH=:
"#;
    static EXPORTS: &str = r#"status-port=status.port
port=front-end.port
"#;
    static PATH: &str = "/hab/pkgs/python/setuptools/35.0.1/20170424072606/bin";

    /// Write the given contents into the specified metadata file for
    /// the package.
    fn write_metafile(install_dir: &Path, metafile: MetaFile, content: &str) {
        let path = install_dir.join(metafile.to_string());
        let mut f = File::create(path).expect("Could not create metafile");
        f.write_all(content.as_bytes())
         .expect("Could not write metafile contents");
    }

    #[test]
    #[should_panic]
    fn malformed_file() { parse_key_value("PATH").unwrap(); }

    #[test]
    fn can_parse_environment_file() {
        let mut m: BTreeMap<String, String> = BTreeMap::new();
        m.insert("PATH".to_string(),
                 "/hab/pkgs/python/setuptools/35.0.1/20170424072606/bin".to_string());
        m.insert(
            "PYTHONPATH".to_string(),
            "/hab/pkgs/python/setuptools/35.0.1/20170424072606/lib/python3.6/site-packages"
                .to_string(),
        );

        assert_eq!(parse_key_value(ENVIRONMENT).unwrap(), m);
    }

    #[test]
    fn can_parse_environment_sep_file() {
        let mut m: BTreeMap<String, String> = BTreeMap::new();
        m.insert("PATH".to_string(), ":".to_string());
        m.insert("PYTHONPATH".to_string(), ":".to_string());

        assert_eq!(parse_key_value(ENVIRONMENT_SEP).unwrap(), m);
    }

    #[test]
    fn can_parse_exports_file() {
        let mut m: BTreeMap<String, String> = BTreeMap::new();
        m.insert("status-port".to_string(), "status.port".to_string());
        m.insert("port".to_string(), "front-end.port".to_string());

        assert_eq!(parse_key_value(EXPORTS).unwrap(), m);
    }

    #[test]
    fn build_pkg_env() {
        let mut result =
            PkgEnv::new(parse_key_value(ENVIRONMENT).unwrap(),
                        &parse_key_value(ENVIRONMENT_SEP).unwrap()).into_iter()
                                                                   .collect::<Vec<_>>();
        // Sort the result by key, so we have a guarantee of order
        result.sort_by_key(|v| v.key.to_owned());

        let expected =
            vec![EnvVar { key:       "PATH".to_string(),
                          value:
                              "/hab/pkgs/python/setuptools/35.0.1/20170424072606/bin".to_string(),
                          separator: Some(':'), },
                 EnvVar { key:       "PYTHONPATH".to_string(),
                          value:     "/hab/pkgs/python/setuptools/35.0.1/20170424072606/lib/\
                                      python3.6/site-packages"
                                                              .to_string(),
                          separator: Some(':'), },];

        assert_eq!(result, expected);
    }

    #[test]
    fn build_pkg_env_is_empty() {
        let result = PkgEnv::new(BTreeMap::new(), &BTreeMap::new());
        assert!(result.is_empty());
    }

    #[test]
    fn build_pkg_env_from_path() {
        let result = PkgEnv::from_paths(&[PathBuf::from(PATH)]).into_iter()
                                                               .collect::<Vec<_>>();

        let expected = vec![EnvVar { key:       "PATH".to_string(),
                                     value:     "/hab/pkgs/python/setuptools/35.0.1/\
                                                 20170424072606/bin"
                                                                    .to_string(),
                                     separator: Some(ENV_PATH_SEPARATOR), }];

        assert_eq!(result, expected);
    }

    #[test]
    fn can_read_metafile() {
        let pkg_root = Builder::new().prefix("pkg-root").tempdir().unwrap();
        let install_dir = pkg_root.path();

        let expected = "core/foo=db:core/database";
        write_metafile(install_dir, MetaFile::Binds, expected);

        let bind_map = read_metafile(install_dir, MetaFile::Binds).unwrap();

        assert_eq!(expected, bind_map);
    }

    #[test]
    fn reading_a_non_existing_metafile_is_an_error() {
        let pkg_root = Builder::new().prefix("pkg-root").tempdir().unwrap();
        let install_dir = pkg_root.path();
        let bind_map = read_metafile(install_dir, MetaFile::Binds);

        assert!(bind_map.is_err());
    }
}<|MERGE_RESOLUTION|>--- conflicted
+++ resolved
@@ -1,13 +1,6 @@
-<<<<<<< HEAD
 use crate::error::{Error,
                    Result};
-use serde_derive::Serialize;
-=======
-use crate::{error::{Error,
-                    Result},
-            package::PackageIdent};
 use serde::Serialize;
->>>>>>> 96955778
 use std::{self,
           collections::BTreeMap,
           env,
