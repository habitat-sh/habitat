// Copyright (c) 2016 Chef Software Inc. and/or applicable contributors
//
// Licensed under the Apache License, Version 2.0 (the "License");
// you may not use this file except in compliance with the License.
// You may obtain a copy of the License at
//
//     http://www.apache.org/licenses/LICENSE-2.0
//
// Unless required by applicable law or agreed to in writing, software
// distributed under the License is distributed on an "AS IS" BASIS,
// WITHOUT WARRANTIES OR CONDITIONS OF ANY KIND, either express or implied.
// See the License for the specific language governing permissions and
// limitations under the License.

use std::path::Path;

use common::ui::UI;
use hcore::crypto::artifact;
use std::io::{self, Write};

use error::Result;

pub fn start(ui: &mut UI, src: &Path) -> Result<()> {
    ui.begin(
        format!("Reading package header for {}", &src.display()),
    )?;
    ui.para("")?;
    if let Ok(header) = artifact::get_artifact_header(src) {
<<<<<<< HEAD
        try!(io::stdout().write_all(
            format!("Package        : {}\n", &src.display()).as_bytes(),
        ));
        try!(io::stdout().write_all(
            format!("Format Version : {}\n", header.format_version).as_bytes(),
        ));
        try!(io::stdout().write_all(
            format!("Key Name       : {}\n", header.key_name).as_bytes(),
        ));
        try!(io::stdout().write_all(
            format!("Hash Type      : {}\n", header.hash_type).as_bytes(),
        ));
        try!(io::stdout().write_all(
            format!("Raw Signature  : {}\n", header.signature_raw).as_bytes(),
        ));
=======
        io::stdout().write(
            format!("Package        : {}\n", &src.display())
                .as_bytes(),
        )?;
        io::stdout().write(
            format!(
                "Format Version : {}\n",
                header.format_version
            ).as_bytes(),
        )?;
        io::stdout().write(
            format!(
                "Key Name       : {}\n",
                header.key_name
            ).as_bytes(),
        )?;
        io::stdout().write(
            format!(
                "Hash Type      : {}\n",
                header.hash_type
            ).as_bytes(),
        )?;
        io::stdout().write(
            format!(
                "Raw Signature  : {}\n",
                header.signature_raw
            ).as_bytes(),
        )?;
>>>>>>> a4509b9b
    } else {
        ui.warn("Failed to read package header.")?;
    }
    Ok(())
}<|MERGE_RESOLUTION|>--- conflicted
+++ resolved
@@ -26,23 +26,6 @@
     )?;
     ui.para("")?;
     if let Ok(header) = artifact::get_artifact_header(src) {
-<<<<<<< HEAD
-        try!(io::stdout().write_all(
-            format!("Package        : {}\n", &src.display()).as_bytes(),
-        ));
-        try!(io::stdout().write_all(
-            format!("Format Version : {}\n", header.format_version).as_bytes(),
-        ));
-        try!(io::stdout().write_all(
-            format!("Key Name       : {}\n", header.key_name).as_bytes(),
-        ));
-        try!(io::stdout().write_all(
-            format!("Hash Type      : {}\n", header.hash_type).as_bytes(),
-        ));
-        try!(io::stdout().write_all(
-            format!("Raw Signature  : {}\n", header.signature_raw).as_bytes(),
-        ));
-=======
         io::stdout().write(
             format!("Package        : {}\n", &src.display())
                 .as_bytes(),
@@ -71,7 +54,6 @@
                 header.signature_raw
             ).as_bytes(),
         )?;
->>>>>>> a4509b9b
     } else {
         ui.warn("Failed to read package header.")?;
     }
