// Copyright (c) 2016 Chef Software Inc. and/or applicable contributors
//
// Licensed under the Apache License, Version 2.0 (the "License");
// you may not use this file except in compliance with the License.
// You may obtain a copy of the License at
//
//     http://www.apache.org/licenses/LICENSE-2.0
//
// Unless required by applicable law or agreed to in writing, software
// distributed under the License is distributed on an "AS IS" BASIS,
// WITHOUT WARRANTIES OR CONDITIONS OF ANY KIND, either express or implied.
// See the License for the specific language governing permissions and
// limitations under the License.

use std::env;
use std::ffi::OsString;
use std::path::PathBuf;

use hcore::os::process;
use hcore::package::{PackageIdent, PackageInstall};
use hcore::fs::find_command;

use error::{Error, Result};

<<<<<<< HEAD
pub fn start(ident: &PackageIdent, command: &str, args: Vec<OsString>) -> Result<()> {
    let pkg_install = PackageInstall::load(ident, None)?;
=======
pub fn start<T>(ident: &PackageIdent, command: T, args: Vec<OsString>) -> Result<()>
where
    T: Into<PathBuf>,
{
    let command = command.into();
    let pkg_install = PackageInstall::load(&ident, None)?;
>>>>>>> a4509b9b
    let run_env = pkg_install.runtime_environment()?;
    for (key, value) in run_env {
        info!("Setting: {}='{}'", key, value);
        env::set_var(key, value);
    }
    let command = match find_command(&command) {
        Some(path) => path,
        None => return Err(Error::ExecCommandNotFound(command)),
    };
    let mut display_args = command.to_string_lossy().into_owned();
    for arg in &args {
        display_args.push(' ');
        display_args.push_str(arg.to_string_lossy().as_ref());
    }
    info!("Running: {}", display_args);
    Ok(process::become_command(command, args)?)
}<|MERGE_RESOLUTION|>--- conflicted
+++ resolved
@@ -22,17 +22,12 @@
 
 use error::{Error, Result};
 
-<<<<<<< HEAD
-pub fn start(ident: &PackageIdent, command: &str, args: Vec<OsString>) -> Result<()> {
-    let pkg_install = PackageInstall::load(ident, None)?;
-=======
 pub fn start<T>(ident: &PackageIdent, command: T, args: Vec<OsString>) -> Result<()>
 where
     T: Into<PathBuf>,
 {
     let command = command.into();
     let pkg_install = PackageInstall::load(&ident, None)?;
->>>>>>> a4509b9b
     let run_env = pkg_install.runtime_environment()?;
     for (key, value) in run_env {
         info!("Setting: {}='{}'", key, value);
