// Copyright (c) 2016 Chef Software Inc. and/or applicable contributors
//
// Licensed under the Apache License, Version 2.0 (the "License");
// you may not use this file except in compliance with the License.
// You may obtain a copy of the License at
//
//     http://www.apache.org/licenses/LICENSE-2.0
//
// Unless required by applicable law or agreed to in writing, software
// distributed under the License is distributed on an "AS IS" BASIS,
// WITHOUT WARRANTIES OR CONDITIONS OF ANY KIND, either express or implied.
// See the License for the specific language governing permissions and
// limitations under the License.

use std::env;
use std::fs::create_dir_all;
use std::fs::{File, canonicalize, OpenOptions};
use std::io::{Write, BufRead, BufReader};
use std::path::Path;
use std::collections::HashMap;

use handlebars::Handlebars;

use common::ui::{UI, Status};
use error::Result;

const PLAN_TEMPLATE: &'static str = include_str!(concat!(
    env!("CARGO_MANIFEST_DIR"),
    "/static/template_plan.sh"
));
const DEFAULT_TOML_TEMPLATE: &'static str = include_str!(concat!(
    env!("CARGO_MANIFEST_DIR"),
    "/static/template_default.toml"
));
const GITIGNORE_TEMPLATE: &'static str = include_str!(concat!(
    env!("CARGO_MANIFEST_DIR"),
    "/static/template_gitignore"
));

pub fn start(
    ui: &mut UI,
    origin: String,
    include_callbacks: bool,
    maybe_name: Option<String>,
) -> Result<()> {
    ui.begin("Constructing a cozy habitat for your app...")?;
    ui.br()?;

    let (root, name) = match maybe_name {
        Some(name) => (name.clone(), name.clone()),
        // The name of the current working directory.
        None => {
            (
                "habitat".into(),
                canonicalize(".")
                    .ok()
                    .and_then(|path| {
                        path.components().last().and_then(|val| {
                            // Type gymnastics!
                            val.as_os_str().to_os_string().into_string().ok()
                        })
                    })
                    .unwrap_or_else(|| "unnamed".into()),
            )
        }
    };

    // Build out the variables passed.
    let handlebars = Handlebars::new();
    let mut data = HashMap::new();
    data.insert("pkg_name".to_string(), name);
    data.insert("pkg_origin".to_string(), origin);
    if include_callbacks {
        data.insert("include_callbacks".to_string(), "true".to_string());
    }

    // Add all environment variables that start with "pkg_" as variables in
    // the template.
    for (key, value) in env::vars() {
        if key.starts_with("pkg_") {
            data.insert(key, value);
        }
    }

    // We want to render the configured variables.
    let rendered_plan = handlebars.template_render(PLAN_TEMPLATE, &data)?;
    create_with_template(ui, &format!("{}/plan.sh", root), &rendered_plan)?;
    ui.para(
        "The `plan.sh` is the foundation of your new habitat. You can \
        define core metadata, dependencies, and tasks. More documentation here: \
        https://www.habitat.sh/docs/reference/plan-syntax/",
    )?;

    let rendered_default_toml = handlebars.template_render(DEFAULT_TOML_TEMPLATE, &data)?;
    create_with_template(
        ui,
        &format!("{}/default.toml", root),
        &rendered_default_toml,
    )?;
    ui.para(
        "The `default.toml` allows you to declare default values for `cfg` prefixed
        variables. For more information see here:  \
        https://www.habitat.sh/docs/reference/plan-syntax/#runtime-configuration-settings",
    )?;

    let config_path = format!("{}/config/", root);
<<<<<<< HEAD
    if Path::new(&config_path).exists() {
        try!(ui.status(
            Status::Using,
            format!("existing directory: {}", config_path),
        ))
    } else {
        try!(ui.status(
            Status::Creating,
            format!("directory: {}", config_path),
        ));
        try!(create_dir_all(&config_path));
    }

    try!(ui.para(
=======
    match Path::new(&config_path).exists() {
        true => {
            ui.status(
                Status::Using,
                format!("existing directory: {}", config_path),
            )?
        }
        false => {
            ui.status(
                Status::Creating,
                format!("directory: {}", config_path),
            )?;
            create_dir_all(&config_path)?;
        }
    };
    ui.para(
>>>>>>> a4509b9b
        "The `config` directory is where you can set up configuration files for your app. \
               They are influenced by `default.toml`. For more information see here: \
               https://www.habitat.sh/docs/reference/plan-syntax/#runtime-configuration-settings",
    )?;

    let hooks_path = format!("{}/hooks/", root);
<<<<<<< HEAD
    if Path::new(&hooks_path).exists() {
        try!(ui.status(
            Status::Using,
            format!("existing directory: {}", hooks_path),
        ))
    } else {
        try!(ui.status(
            Status::Creating,
            format!("directory: {}", hooks_path),
        ));
        try!(create_dir_all(&hooks_path));

    }

    try!(ui.para(
=======
    match Path::new(&hooks_path).exists() {
        true => {
            ui.status(
                Status::Using,
                format!("existing directory: {}", hooks_path),
            )?
        }
        false => {
            ui.status(
                Status::Creating,
                format!("directory: {}", hooks_path),
            )?;
            create_dir_all(&hooks_path)?;
        }
    };
    ui.para(
>>>>>>> a4509b9b
        "The `hooks` directory is where you can create a number of automation hooks into \
               your habitat. There are several hooks to create and tweak! See the full list \
               with info here: https://www.habitat.sh/docs/reference/plan-syntax/#hooks",
    )?;

    render_ignorefile(ui, &root)?;

    ui.end(
        "A happy abode for your code has been initialized! Now it's time to explore!",
    )?;
    Ok(())
}

fn render_ignorefile(ui: &mut UI, root: &str) -> Result<()> {
    let parent = format!("{}/..", root);
    let expanded = canonicalize(&parent)?;
    let current_path = Path::new(&expanded);

    if is_git_managed(current_path) {
        let target = format!("{}/.gitignore", parent);
        let target_path = Path::new(&target);

        if !target_path.exists() {
            create_with_template(ui, &target, GITIGNORE_TEMPLATE)?
        } else {
            let file = OpenOptions::new().read(true).append(true).open(target_path)?;

            let entries: Vec<String> = BufReader::new(&file)
                .lines()
                .map(|l| l.expect("Failed to parse line"))
                .collect();

            let mut appended = 0;

            for line in GITIGNORE_TEMPLATE.lines() {
                let s = line.to_string();

                if !entries.contains(&s) {
                    writeln!(&file, "{}", s)?;
                    appended += 1;
                }
            }

            ui.status(
                Status::Using,
                format!(
                    "existing file: {} ({} lines appended)",
                    &target,
                    appended
                ),
            )?;
        }
    }
    Ok(())
}

fn is_git_managed(path: &Path) -> bool {
    if path.join(".git").is_dir() {
        true
    } else if let Some(parent) = path.parent() {
        is_git_managed(parent)
    } else {
        false
    }
}

fn create_with_template(ui: &mut UI, location: &str, template: &str) -> Result<()> {
    let path = Path::new(&location);
<<<<<<< HEAD
    if path.exists() {
        // If the user has already configured a file overwriting would be impolite.
        try!(ui.status(
            Status::Using,
            format!("existing file: {}", location),
        ));
    } else {
        try!(ui.status(Status::Creating, format!("file: {}", location)));
        // If the directory doesn't exist we need to make it.
        if let Some(directory) = path.parent() {
            try!(create_dir_all(directory));
        }
        // Create and then render the template with Handlebars
        try!(File::create(path).and_then(
            |mut file| file.write(template.as_bytes()),
        ));
    }

=======
    match path.exists() {
        false => {
            ui.status(Status::Creating, format!("file: {}", location))?;
            // If the directory doesn't exist we need to make it.
            if let Some(directory) = path.parent() {
                create_dir_all(directory)?;
            }
            // Create and then render the template with Handlebars
            File::create(path).and_then(
                |mut file| file.write(template.as_bytes()),
            )?;
        }
        true => {
            // If the user has already configured a file overwriting would be impolite.
            ui.status(
                Status::Using,
                format!("existing file: {}", location),
            )?;
        }
    };
>>>>>>> a4509b9b
    Ok(())
}<|MERGE_RESOLUTION|>--- conflicted
+++ resolved
@@ -104,22 +104,6 @@
     )?;
 
     let config_path = format!("{}/config/", root);
-<<<<<<< HEAD
-    if Path::new(&config_path).exists() {
-        try!(ui.status(
-            Status::Using,
-            format!("existing directory: {}", config_path),
-        ))
-    } else {
-        try!(ui.status(
-            Status::Creating,
-            format!("directory: {}", config_path),
-        ));
-        try!(create_dir_all(&config_path));
-    }
-
-    try!(ui.para(
-=======
     match Path::new(&config_path).exists() {
         true => {
             ui.status(
@@ -136,30 +120,12 @@
         }
     };
     ui.para(
->>>>>>> a4509b9b
         "The `config` directory is where you can set up configuration files for your app. \
                They are influenced by `default.toml`. For more information see here: \
                https://www.habitat.sh/docs/reference/plan-syntax/#runtime-configuration-settings",
     )?;
 
     let hooks_path = format!("{}/hooks/", root);
-<<<<<<< HEAD
-    if Path::new(&hooks_path).exists() {
-        try!(ui.status(
-            Status::Using,
-            format!("existing directory: {}", hooks_path),
-        ))
-    } else {
-        try!(ui.status(
-            Status::Creating,
-            format!("directory: {}", hooks_path),
-        ));
-        try!(create_dir_all(&hooks_path));
-
-    }
-
-    try!(ui.para(
-=======
     match Path::new(&hooks_path).exists() {
         true => {
             ui.status(
@@ -176,7 +142,6 @@
         }
     };
     ui.para(
->>>>>>> a4509b9b
         "The `hooks` directory is where you can create a number of automation hooks into \
                your habitat. There are several hooks to create and tweak! See the full list \
                with info here: https://www.habitat.sh/docs/reference/plan-syntax/#hooks",
@@ -245,26 +210,6 @@
 
 fn create_with_template(ui: &mut UI, location: &str, template: &str) -> Result<()> {
     let path = Path::new(&location);
-<<<<<<< HEAD
-    if path.exists() {
-        // If the user has already configured a file overwriting would be impolite.
-        try!(ui.status(
-            Status::Using,
-            format!("existing file: {}", location),
-        ));
-    } else {
-        try!(ui.status(Status::Creating, format!("file: {}", location)));
-        // If the directory doesn't exist we need to make it.
-        if let Some(directory) = path.parent() {
-            try!(create_dir_all(directory));
-        }
-        // Create and then render the template with Handlebars
-        try!(File::create(path).and_then(
-            |mut file| file.write(template.as_bytes()),
-        ));
-    }
-
-=======
     match path.exists() {
         false => {
             ui.status(Status::Creating, format!("file: {}", location))?;
@@ -285,6 +230,5 @@
             )?;
         }
     };
->>>>>>> a4509b9b
     Ok(())
 }