--- conflicted
+++ resolved
@@ -137,11 +137,8 @@
             Self::Svc(svc_command) => svc_command.do_command(ui, feature_flags).await,
             Self::License(license_command) => license_command.do_command(ui).await,
             Self::Cli(cli_command) => cli_command.do_command(ui, feature_flags).await,
-<<<<<<< HEAD
             Self::Bldr(b) => b.do_command(ui).await,
-=======
             Self::Ring(ring_command) => ring_command.do_command(ui).await,
->>>>>>> 085eab19
             _ => todo!(),
         }
     }
