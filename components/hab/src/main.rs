// Copyright (c) 2016-2017 Chef Software Inc. and/or applicable contributors
//
// Licensed under the Apache License, Version 2.0 (the "License");
// you may not use this file except in compliance with the License.
// You may obtain a copy of the License at
//
//     http://www.apache.org/licenses/LICENSE-2.0
//
// Unless required by applicable law or agreed to in writing, software
// distributed under the License is distributed on an "AS IS" BASIS,
// WITHOUT WARRANTIES OR CONDITIONS OF ANY KIND, either express or implied.
// See the License for the specific language governing permissions and
// limitations under the License.
#![cfg_attr(feature="clippy", feature(plugin))]
#![cfg_attr(feature="clippy", plugin(clippy))]

extern crate clap;
extern crate env_logger;
extern crate hab;
extern crate habitat_core as hcore;
extern crate habitat_common as common;
extern crate handlebars;
#[macro_use]
extern crate lazy_static;
#[macro_use]
extern crate log;

use std::env;
use std::ffi::OsString;
use std::io::{self, Read};
use std::io::prelude::*;
use std::path::{Path, PathBuf};
use std::str::FromStr;
use std::thread;

use clap::{ArgMatches, Shell};

use common::ui::{Coloring, UI, NOCOLORING_ENVVAR, NONINTERACTIVE_ENVVAR};
use hcore::env as henv;
use hcore::crypto::{init, default_cache_key_path, SigKeyPair};
use hcore::crypto::keys::PairType;
use hcore::fs::{cache_artifact_path, cache_analytics_path, cache_key_path};
use hcore::service::ServiceGroup;
use hcore::package::PackageIdent;
use hcore::url::{DEFAULT_DEPOT_URL, DEPOT_URL_ENVVAR};
use hcore::channel::{DEFAULT_DEPOT_CHANNEL, DEPOT_CHANNEL_ENVVAR};

use hab::{analytics, cli, command, config, AUTH_TOKEN_ENVVAR, ORIGIN_ENVVAR, PRODUCT, VERSION};
use hab::error::{Error, Result};

/// Makes the --org CLI param optional when this env var is set
const HABITAT_ORG_ENVVAR: &'static str = "HAB_ORG";
const DEFAULT_BINLINK_DIR: &'static str = "/bin";

lazy_static! {
    /// The default filesystem root path to base all commands from. This is lazily generated on
    /// first call and reflects on the presence and value of the environment variable keyed as
    /// `FS_ROOT_ENVVAR`.
    static ref FS_ROOT: PathBuf = {
        use hcore::fs::FS_ROOT_ENVVAR;
        if let Ok(root) = henv::var(FS_ROOT_ENVVAR) {
            PathBuf::from(root)
        } else {
            PathBuf::from("/")
        }
    };
}

fn main() {
    env_logger::init().unwrap();
    let mut ui = ui();
    thread::spawn(analytics::instrument_subcommand);
    if let Err(e) = start(&mut ui) {
        ui.fatal(e).unwrap();
        std::process::exit(1)
    }
}

fn start(ui: &mut UI) -> Result<()> {
    try!(exec_subcommand_if_called(ui));

    let (args, remaining_args) = raw_parse_args();
    debug!("clap cli args: {:?}", &args);
    debug!("remaining cli args: {:?}", &remaining_args);
    let app_matches = cli::get()
        .get_matches_from_safe_borrow(&mut args.iter())
        .unwrap_or_else(|e| {
            analytics::instrument_clap_error(&e);
            e.exit();
        });
    match app_matches.subcommand() {
        ("cli", Some(matches)) => {
            match matches.subcommand() {
                ("setup", Some(_)) => try!(sub_cli_setup(ui)),
                ("completers", Some(m)) => try!(sub_cli_completers(m)),
                _ => unreachable!(),
            }
        }
        ("install", Some(m)) => try!(sub_pkg_install(ui, m)),
        ("origin", Some(matches)) => {
            match matches.subcommand() {
                ("key", Some(m)) => {
                    match m.subcommand() {
                        ("download", Some(sc)) => try!(sub_origin_key_download(ui, sc)),
                        ("export", Some(sc)) => try!(sub_origin_key_export(sc)),
                        ("generate", Some(sc)) => try!(sub_origin_key_generate(ui, sc)),
                        ("import", Some(_)) => try!(sub_origin_key_import(ui)),
                        ("upload", Some(sc)) => try!(sub_origin_key_upload(ui, sc)),
                        _ => unreachable!(),
                    }
                }
                _ => unreachable!(),
            }
        }
        ("pkg", Some(matches)) => {
            match matches.subcommand() {
                ("binlink", Some(m)) => try!(sub_pkg_binlink(ui, m)),
                ("build", Some(m)) => try!(sub_pkg_build(ui, m)),
                ("config", Some(m)) => try!(sub_pkg_config(m)),
                ("env", Some(m)) => try!(sub_pkg_env(m)),
                ("exec", Some(m)) => try!(sub_pkg_exec(m, remaining_args)),
                ("export", Some(m)) => try!(sub_pkg_export(ui, m)),
                ("hash", Some(m)) => try!(sub_pkg_hash(m)),
                ("install", Some(m)) => try!(sub_pkg_install(ui, m)),
                ("path", Some(m)) => try!(sub_pkg_path(m)),
                ("provides", Some(m)) => try!(sub_pkg_provides(m)),
                ("search", Some(m)) => try!(sub_pkg_search(m)),
                ("sign", Some(m)) => try!(sub_pkg_sign(ui, m)),
                ("upload", Some(m)) => try!(sub_pkg_upload(ui, m)),
                ("verify", Some(m)) => try!(sub_pkg_verify(ui, m)),
                ("header", Some(m)) => try!(sub_pkg_header(ui, m)),
                ("promote", Some(m)) => try!(sub_pkg_promote(ui, m)),
                ("demote", Some(m)) => try!(sub_pkg_demote(ui, m)),
                _ => unreachable!(),
            }
        }
        ("plan", Some(matches)) => {
            match matches.subcommand() {
                ("init", Some(m)) => try!(sub_plan_init(ui, m)),
                _ => unreachable!(),
            }
        }
        ("ring", Some(matches)) => {
            match matches.subcommand() {
                ("key", Some(m)) => {
                    match m.subcommand() {
                        ("export", Some(sc)) => try!(sub_ring_key_export(sc)),
                        ("import", Some(_)) => try!(sub_ring_key_import(ui)),
                        ("generate", Some(sc)) => try!(sub_ring_key_generate(ui, sc)),
                        _ => unreachable!(),
                    }
                }
                _ => unreachable!(),
            }
        }
        ("svc", Some(matches)) => {
            match matches.subcommand() {
                ("key", Some(m)) => {
                    match m.subcommand() {
                        ("generate", Some(sc)) => try!(sub_service_key_generate(ui, sc)),
                        _ => unreachable!(),
                    }
                }
                _ => unreachable!(),
            }
        }
        ("setup", Some(_)) => try!(sub_cli_setup(ui)),
        ("user", Some(matches)) => {
            match matches.subcommand() {
                ("key", Some(m)) => {
                    match m.subcommand() {
                        ("generate", Some(sc)) => try!(sub_user_key_generate(ui, sc)),
                        _ => unreachable!(),
                    }
                }
                _ => unreachable!(),
            }
        }
        _ => unreachable!(),
    };
    Ok(())
}

fn sub_cli_setup(ui: &mut UI) -> Result<()> {
    init();

    command::cli::setup::start(
        ui,
        &default_cache_key_path(Some(&*FS_ROOT)),
        &cache_analytics_path(Some(&*FS_ROOT)),
    )
}

fn sub_cli_completers(m: &ArgMatches) -> Result<()> {
    let shell = m.value_of("SHELL").expect(
        "Missing Shell; A shell is required",
    );
    cli::get().gen_completions_to("hab", shell.parse::<Shell>().unwrap(), &mut io::stdout());
    Ok(())
}

fn sub_origin_key_download(ui: &mut UI, m: &ArgMatches) -> Result<()> {
    let origin = m.value_of("ORIGIN").unwrap(); // Required via clap
    let revision = m.value_of("REVISION");
    let env_or_default =
        henv::var(DEPOT_URL_ENVVAR).unwrap_or_else(|_| DEFAULT_DEPOT_URL.to_string());
    let url = m.value_of("DEPOT_URL").unwrap_or(&env_or_default);

    command::origin::key::download::start(
        ui,
        url,
        origin,
        revision,
        &default_cache_key_path(Some(&*FS_ROOT)),
    )
}

fn sub_origin_key_export(m: &ArgMatches) -> Result<()> {
    let origin = m.value_of("ORIGIN").unwrap(); // Required via clap
    let pair_type = try!(PairType::from_str(
        m.value_of("PAIR_TYPE").unwrap_or("public"),
    ));
    init();

    command::origin::key::export::start(origin, pair_type, &default_cache_key_path(Some(&*FS_ROOT)))
}

fn sub_origin_key_generate(ui: &mut UI, m: &ArgMatches) -> Result<()> {
    let origin = try!(origin_param_or_env(m));
    init();

    command::origin::key::generate::start(ui, &origin, &default_cache_key_path(Some(&*FS_ROOT)))
}

fn sub_origin_key_import(ui: &mut UI) -> Result<()> {
    let mut content = String::new();
    try!(io::stdin().read_to_string(&mut content));
    init();

    command::origin::key::import::start(ui, &content, &default_cache_key_path(Some(&*FS_ROOT)))
}

fn sub_origin_key_upload(ui: &mut UI, m: &ArgMatches) -> Result<()> {
    let env_or_default =
        henv::var(DEPOT_URL_ENVVAR).unwrap_or_else(|_| DEFAULT_DEPOT_URL.to_string());
    let url = m.value_of("DEPOT_URL").unwrap_or(&env_or_default);
    let token = try!(auth_token_param_or_env(m));

    init();

    if m.is_present("ORIGIN") {
        let origin = m.value_of("ORIGIN").unwrap(); // Required via clap
        // you can either specify files, or infer the latest key names
        let with_secret = m.is_present("WITH_SECRET");
        command::origin::key::upload_latest::start(
            ui,
            url,
            &token,
            origin,
            with_secret,
            &default_cache_key_path(Some(&*FS_ROOT)),
        )
    } else {
        let keyfile = Path::new(m.value_of("PUBLIC_FILE").unwrap());
        let secret_keyfile = m.value_of("SECRET_FILE").map(|f| Path::new(f));
        command::origin::key::upload::start(ui, url, &token, keyfile, secret_keyfile)
    }
}

fn sub_pkg_binlink(ui: &mut UI, m: &ArgMatches) -> Result<()> {
    let ident = try!(PackageIdent::from_str(m.value_of("PKG_IDENT").unwrap()));
    let dest_dir = Path::new(m.value_of("DEST_DIR").unwrap_or(DEFAULT_BINLINK_DIR));
    match m.value_of("BINARY") {
        Some(binary) => command::pkg::binlink::start(ui, &ident, binary, dest_dir, &*FS_ROOT),
        None => command::pkg::binlink::binlink_all_in_pkg(ui, &ident, dest_dir, &*FS_ROOT),
    }
}

fn sub_pkg_build(ui: &mut UI, m: &ArgMatches) -> Result<()> {
    let plan_context = m.value_of("PLAN_CONTEXT").unwrap(); // Required via clap
    let root = m.value_of("HAB_STUDIO_ROOT");
    let src = m.value_of("SRC_PATH");
    let keys_string = match m.values_of("HAB_ORIGIN_KEYS") {
        Some(keys) => {
            init();
            for key in keys.clone() {
                // Validate that all secret keys are present
                let pair = try!(SigKeyPair::get_latest_pair_for(
                    key,
                    &default_cache_key_path(Some(&*FS_ROOT)),
                    None,
                ));
                let _ = pair.secret();
            }
            Some(keys.collect::<Vec<_>>().join(","))
        }
        None => None,
    };
    let keys: Option<&str> = match keys_string.as_ref() {
        Some(s) => Some(s),
        None => None,
    };
    let reuse = m.is_present("REUSE");

    command::pkg::build::start(ui, plan_context, root, src, keys, reuse)
}

fn sub_pkg_config(m: &ArgMatches) -> Result<()> {
    let ident = try!(PackageIdent::from_str(m.value_of("PKG_IDENT").unwrap()));

    try!(common::command::package::config::start(&ident, &*FS_ROOT));
    Ok(())
}

fn sub_pkg_env(m: &ArgMatches) -> Result<()> {
    let ident = PackageIdent::from_str(m.value_of("PKG_IDENT").unwrap())?;

    command::pkg::env::start(&ident, &*FS_ROOT)
}

fn sub_pkg_exec(m: &ArgMatches, cmd_args: Vec<OsString>) -> Result<()> {
    let ident = try!(PackageIdent::from_str(m.value_of("PKG_IDENT").unwrap())); // Required via clap
    let cmd = m.value_of("CMD").unwrap(); // Required via clap

    command::pkg::exec::start(&ident, cmd, cmd_args)
}

fn sub_pkg_export(ui: &mut UI, m: &ArgMatches) -> Result<()> {
    let ident = try!(PackageIdent::from_str(m.value_of("PKG_IDENT").unwrap())); // Required via clap
    let format = &m.value_of("FORMAT").unwrap(); // Required via clap
    let export_fmt = try!(command::pkg::export::format_for(ui, format));
    command::pkg::export::start(ui, &ident, &export_fmt)
}

fn sub_pkg_hash(m: &ArgMatches) -> Result<()> {
    init();
    match m.value_of("SOURCE") {
        Some(source) => {
            // hash single file
            command::pkg::hash::start(source)
        }
        None => {
            // read files from stdin
            let stdin = io::stdin();
            for line in stdin.lock().lines() {
                let file = try!(line);
                try!(command::pkg::hash::start(file.trim_right()));
            }
            Ok(())
        }
    }
}

fn sub_plan_init(ui: &mut UI, m: &ArgMatches) -> Result<()> {
    let name = m.value_of("PKG_NAME").map(|v| v.into());
    let origin = try!(origin_param_or_env(m));
    let include_callbacks = !m.is_present("NO_CALLBACKS");
    command::plan::init::start(ui, origin, include_callbacks, name)
}

fn sub_pkg_install(ui: &mut UI, m: &ArgMatches) -> Result<()> {
    let env_or_default =
        henv::var(DEPOT_URL_ENVVAR).unwrap_or_else(|_| DEFAULT_DEPOT_URL.to_string());
    let url = m.value_of("DEPOT_URL").unwrap_or(&env_or_default);
    let channel_env_or_default =
        henv::var(DEPOT_CHANNEL_ENVVAR).unwrap_or(DEFAULT_DEPOT_CHANNEL.to_string());
    let channel = m.value_of("CHANNEL").unwrap_or(&channel_env_or_default);
    let ident_or_artifacts = m.values_of("PKG_IDENT_OR_ARTIFACT").unwrap(); // Required via clap
    let ignore_target = m.is_present("IGNORE_TARGET");

    init();

    for ident_or_artifact in ident_or_artifacts {
        let pkg_ident = try!(common::command::package::install::start(
            ui,
            url,
            Some(channel),
            ident_or_artifact,
            PRODUCT,
            VERSION,
            &*FS_ROOT,
            &cache_artifact_path(Some(&*FS_ROOT)),
            ignore_target,
        ));
        if m.is_present("BINLINK") {
            let dest_dir = Path::new(m.value_of("DEST_DIR").unwrap_or(DEFAULT_BINLINK_DIR));
            command::pkg::binlink::binlink_all_in_pkg(ui, &pkg_ident, dest_dir, &*FS_ROOT)?;
        }
    }
    Ok(())
}

fn sub_pkg_path(m: &ArgMatches) -> Result<()> {
    let ident = try!(PackageIdent::from_str(m.value_of("PKG_IDENT").unwrap()));

    command::pkg::path::start(&ident, &*FS_ROOT)
}

fn sub_pkg_provides(m: &ArgMatches) -> Result<()> {
    let filename = m.value_of("FILE").unwrap(); // Required via clap

    let full_releases = m.is_present("FULL_RELEASES");
    let full_paths = m.is_present("FULL_PATHS");

    command::pkg::provides::start(filename, &*FS_ROOT, full_releases, full_paths)
}

fn sub_pkg_search(m: &ArgMatches) -> Result<()> {
    let env_or_default =
        henv::var(DEPOT_URL_ENVVAR).unwrap_or_else(|_| DEFAULT_DEPOT_URL.to_string());
    let url = m.value_of("DEPOT_URL").unwrap_or(&env_or_default);
    let search_term = m.value_of("SEARCH_TERM").unwrap(); // Required via clap
    command::pkg::search::start(search_term, url)
}

fn sub_pkg_sign(ui: &mut UI, m: &ArgMatches) -> Result<()> {
    let src = Path::new(m.value_of("SOURCE").unwrap()); // Required via clap
    let dst = Path::new(m.value_of("DEST").unwrap()); // Required via clap
    init();
    let pair = try!(SigKeyPair::get_latest_pair_for(
        &try!(origin_param_or_env(m)),
        &default_cache_key_path(Some(&*FS_ROOT)),
        None,
    ));

    command::pkg::sign::start(ui, &pair, src, dst)
}

fn sub_pkg_upload(ui: &mut UI, m: &ArgMatches) -> Result<()> {
    let env_or_default =
        henv::var(DEPOT_URL_ENVVAR).unwrap_or_else(|_| DEFAULT_DEPOT_URL.to_string());
    let key_path = cache_key_path(Some(&*FS_ROOT));
    // don't use a pathbuf, as the P generic param for upload::start below is bound to a &str
    let key_path = try!(key_path.to_str().ok_or_else(|| {
        Error::CryptoCLI("Invalid key path".to_string())
    }));
    let url = m.value_of("DEPOT_URL").unwrap_or(&env_or_default);
<<<<<<< HEAD
    let token = try!(auth_token_param_or_env(m));
=======
    let channel_env_or_default =
        henv::var(DEPOT_CHANNEL_ENVVAR).unwrap_or(DEFAULT_DEPOT_CHANNEL.to_string());
    let channel = m.value_of("CHANNEL").unwrap_or(&channel_env_or_default);
    let token = try!(auth_token_param_or_env(&m));
>>>>>>> 5954d2a3
    let artifact_paths = m.values_of("HART_FILE").unwrap(); // Required via clap
    for artifact_path in artifact_paths {
        try!(command::pkg::upload::start(
            ui,
<<<<<<< HEAD
            url,
=======
            &url,
            Some(channel),
>>>>>>> 5954d2a3
            &token,
            &artifact_path,
            &key_path,
        ));
    }
    Ok(())
}

fn sub_pkg_verify(ui: &mut UI, m: &ArgMatches) -> Result<()> {
    let src = Path::new(m.value_of("SOURCE").unwrap()); // Required via clap
    init();

    command::pkg::verify::start(ui, src, &default_cache_key_path(Some(&*FS_ROOT)))
}

fn sub_pkg_header(ui: &mut UI, m: &ArgMatches) -> Result<()> {
    let src = Path::new(m.value_of("SOURCE").unwrap()); // Required via clap
    init();

    command::pkg::header::start(ui, src)
}

fn sub_pkg_promote(ui: &mut UI, m: &ArgMatches) -> Result<()> {
    let env_or_default = henv::var(DEPOT_URL_ENVVAR).unwrap_or(DEFAULT_DEPOT_URL.to_string());
    let url = m.value_of("DEPOT_URL").unwrap_or(&env_or_default);

    let channel_env_or_default =
        henv::var(DEPOT_CHANNEL_ENVVAR).unwrap_or(DEFAULT_DEPOT_CHANNEL.to_string());
    let channel = m.value_of("CHANNEL").unwrap_or(&channel_env_or_default);

    let token = try!(auth_token_param_or_env(&m));
    let ident = try!(PackageIdent::from_str(m.value_of("PKG_IDENT").unwrap())); // Required via clap

    command::pkg::promote::start(ui, &url, &ident, &channel, &token)
}

fn sub_pkg_demote(ui: &mut UI, m: &ArgMatches) -> Result<()> {
    let env_or_default = henv::var(DEPOT_URL_ENVVAR).unwrap_or(DEFAULT_DEPOT_URL.to_string());
    let url = m.value_of("DEPOT_URL").unwrap_or(&env_or_default);

    let channel_env_or_default =
        henv::var(DEPOT_CHANNEL_ENVVAR).unwrap_or(DEFAULT_DEPOT_CHANNEL.to_string());
    let channel = m.value_of("CHANNEL").unwrap_or(&channel_env_or_default);

    let token = try!(auth_token_param_or_env(&m));
    let ident = try!(PackageIdent::from_str(m.value_of("PKG_IDENT").unwrap())); // Required via clap

    command::pkg::demote::start(ui, &url, &ident, &channel, &token)
}

fn sub_ring_key_export(m: &ArgMatches) -> Result<()> {
    let ring = m.value_of("RING").unwrap(); // Required via clap
    init();

    command::ring::key::export::start(ring, &default_cache_key_path(Some(&*FS_ROOT)))
}

fn sub_ring_key_generate(ui: &mut UI, m: &ArgMatches) -> Result<()> {
    let ring = m.value_of("RING").unwrap(); // Required via clap
    init();

    command::ring::key::generate::start(ui, ring, &default_cache_key_path(Some(&*FS_ROOT)))
}

fn sub_ring_key_import(ui: &mut UI) -> Result<()> {
    let mut content = String::new();
    try!(io::stdin().read_to_string(&mut content));
    init();

    command::ring::key::import::start(ui, &content, &default_cache_key_path(Some(&*FS_ROOT)))
}

fn sub_service_key_generate(ui: &mut UI, m: &ArgMatches) -> Result<()> {
    let org = try!(org_param_or_env(m));
    let service_group = try!(ServiceGroup::from_str(m.value_of("SERVICE_GROUP").unwrap()));
    init();

    command::service::key::generate::start(
        ui,
        &org,
        &service_group,
        &default_cache_key_path(Some(&*FS_ROOT)),
    )
}

fn sub_user_key_generate(ui: &mut UI, m: &ArgMatches) -> Result<()> {
    let user = m.value_of("USER").unwrap(); // Required via clap
    init();

    command::user::key::generate::start(ui, user, &default_cache_key_path(Some(&*FS_ROOT)))
}

fn ui() -> UI {
    let isatty = if henv::var(NONINTERACTIVE_ENVVAR)
        .map(|val| val == "true")
        .unwrap_or(false)
    {
        Some(false)
    } else {
        None
    };
    let coloring = if henv::var(NOCOLORING_ENVVAR)
        .map(|val| val == "true")
        .unwrap_or(false)
    {
        Coloring::Never
    } else {
        Coloring::Auto
    };
    UI::default_with(coloring, isatty)
}

fn exec_subcommand_if_called(ui: &mut UI) -> Result<()> {
    let mut args = env::args();
    match (
        args.nth(1).unwrap_or_default().as_str(),
        args.next().unwrap_or_default().as_str(),
    ) {
        ("butterfly", _) => command::butterfly::start(ui, env::args_os().skip(2).collect()),
        ("apply", _) => {
            let mut args: Vec<OsString> = env::args_os().skip(1).collect();
            args.insert(0, OsString::from("config"));
            command::butterfly::start(ui, args)
        }
        ("config", _) | ("file", _) => {
            command::butterfly::start(ui, env::args_os().skip(1).collect())
        }
        ("stu", _) | ("stud", _) | ("studi", _) | ("studio", _) => {
            command::studio::start(ui, env::args_os().skip(2).collect())
        }
        ("run", _) | ("start", _) | ("term", _) | ("stop", _) => {
            command::sup::start(ui, env::args_os().skip(1).collect())
        }
        ("sup", _) |
        ("svc", "load") |
        ("svc", "unload") |
        ("svc", "start") |
        ("svc", "status") |
        ("svc", "stop") => command::sup::start(ui, env::args_os().skip(2).collect()),
        _ => Ok(()),
    }
}

/// Parse the raw program arguments and split off any arguments that will skip clap's parsing.
///
/// **Note** with the current version of clap there is no clean way to ignore arguments after a
/// certain point, especially if those arguments look like further options and flags.
fn raw_parse_args() -> (Vec<OsString>, Vec<OsString>) {
    let mut args = env::args();
    match (
        args.nth(1).unwrap_or_default().as_str(),
        args.next().unwrap_or_default().as_str(),
    ) {
        ("pkg", "exec") => {
            if args.by_ref().count() > 2 {
                (
                    env::args_os().take(5).collect(),
                    env::args_os().skip(5).collect(),
                )
            } else {
                (env::args_os().collect(), Vec::new())
            }
        }
        _ => (env::args_os().collect(), Vec::new()),
    }
}

/// Check to see if the user has passed in an `AUTH_TOKEN` param. If not, check the
/// `HAB_AUTH_TOKEN` env var. If not, check the CLI config to see if there is a default auth
/// token set. If that's empty too, then error.
fn auth_token_param_or_env(m: &ArgMatches) -> Result<String> {
    match m.value_of("AUTH_TOKEN") {
        Some(o) => Ok(o.to_string()),
        None => {
            match henv::var(AUTH_TOKEN_ENVVAR) {
                Ok(v) => Ok(v),
                Err(_) => {
                    let config = try!(config::load());
                    match config.auth_token {
                        Some(v) => Ok(v),
                        None => Err(Error::ArgumentError("No auth token specified")),
                    }
                }
            }
        }
    }
}

/// Check to see if the user has passed in an `ORIGIN` param.  If not, check the `HABITAT_ORIGIN` env
/// var. If not, check the CLI config to see if there is a default origin set. If that's empty too,
/// then error.
fn origin_param_or_env(m: &ArgMatches) -> Result<String> {
    match m.value_of("ORIGIN") {
        Some(o) => Ok(o.to_string()),
        None => {
            match henv::var(ORIGIN_ENVVAR) {
                Ok(v) => Ok(v),
                Err(_) => {
                    let config = try!(config::load());
                    match config.origin {
                        Some(v) => Ok(v),
                        None => Err(Error::CryptoCLI("No origin specified".to_string())),
                    }
                }
            }
        }
    }
}

/// Check to see if the user has passed in an `ORG` param.
/// If not, check the `HABITAT_ORG` env var. If that's
/// empty too, then error.
fn org_param_or_env(m: &ArgMatches) -> Result<String> {
    match m.value_of("ORG") {
        Some(o) => Ok(o.to_string()),
        None => {
            match henv::var(HABITAT_ORG_ENVVAR) {
                Ok(v) => Ok(v),
                Err(_) => Err(Error::CryptoCLI("No organization specified".to_string())),
            }
        }
    }
}<|MERGE_RESOLUTION|>--- conflicted
+++ resolved
@@ -435,24 +435,16 @@
         Error::CryptoCLI("Invalid key path".to_string())
     }));
     let url = m.value_of("DEPOT_URL").unwrap_or(&env_or_default);
-<<<<<<< HEAD
-    let token = try!(auth_token_param_or_env(m));
-=======
     let channel_env_or_default =
         henv::var(DEPOT_CHANNEL_ENVVAR).unwrap_or(DEFAULT_DEPOT_CHANNEL.to_string());
     let channel = m.value_of("CHANNEL").unwrap_or(&channel_env_or_default);
     let token = try!(auth_token_param_or_env(&m));
->>>>>>> 5954d2a3
     let artifact_paths = m.values_of("HART_FILE").unwrap(); // Required via clap
     for artifact_path in artifact_paths {
         try!(command::pkg::upload::start(
             ui,
-<<<<<<< HEAD
-            url,
-=======
             &url,
             Some(channel),
->>>>>>> 5954d2a3
             &token,
             &artifact_path,
             &key_path,
